// Copyright (c) The Diem Core Contributors
// Copyright (c) The Move Contributors
// SPDX-License-Identifier: Apache-2.0

use crate::{
    cfgir::ast as G,
    cfgir::visitor::{AbsIntVisitorObj, AbstractInterpreterVisitor},
    command_line as cli,
    diagnostics::{
        codes::{Category, Declarations, DiagnosticsID, Severity, WarningFilter},
        Diagnostic, Diagnostics, DiagnosticsFormat, FileName, MappedFiles, WarningFilters,
    },
    editions::{
        check_feature_or_error as edition_check_feature, feature_edition_error_msg, Edition,
        FeatureGate, Flavor,
    },
    expansion::ast as E,
    hlir::ast as H,
    naming::ast as N,
    parser::ast as P,
    sui_mode,
    typing::ast as T,
    typing::visitor::{TypingVisitor, TypingVisitorObj},
};
use clap::*;
use move_command_line_common::files::FileHash;
use move_ir_types::location::*;
use move_symbol_pool::Symbol;
use once_cell::sync::OnceCell;
use petgraph::{algo::astar as petgraph_astar, graphmap::DiGraphMap};
use std::{
    cell::RefCell,
    collections::{BTreeMap, BTreeSet},
    fmt,
    hash::Hash,
    rc::Rc,
    sync::{
        atomic::{AtomicUsize, Ordering as AtomicOrdering},
        Arc,
    },
};
use vfs::{VfsError, VfsPath};

pub mod ast_debug;
pub mod known_attributes;
pub mod program_info;
pub mod remembering_unique_map;
pub mod string_utils;
pub mod unique_map;
pub mod unique_set;

pub use ast_debug::AstDebug;

//**************************************************************************************************
// Numbers
//**************************************************************************************************

pub use move_command_line_common::parser::{
    parse_address_number as parse_address, parse_u128, parse_u16, parse_u256, parse_u32, parse_u64,
    parse_u8, NumberFormat,
};

//**************************************************************************************************
// Address
//**************************************************************************************************

pub use move_command_line_common::address::NumericalAddress;

pub fn parse_named_address(s: &str) -> anyhow::Result<(String, NumericalAddress)> {
    let before_after = s.split('=').collect::<Vec<_>>();

    if before_after.len() != 2 {
        anyhow::bail!(
            "Invalid named address assignment. Must be of the form <address_name>=<address>, but \
             found '{}'",
            s
        );
    }
    let name = before_after[0].parse()?;
    let addr = NumericalAddress::parse_str(before_after[1])
        .map_err(|err| anyhow::format_err!("{}", err))?;

    Ok((name, addr))
}

//**************************************************************************************************
// Name
//**************************************************************************************************

pub trait TName: Eq + Ord + Clone {
    type Key: Ord + Clone;
    type Loc: Copy;
    fn drop_loc(self) -> (Self::Loc, Self::Key);
    fn add_loc(loc: Self::Loc, key: Self::Key) -> Self;
    fn borrow(&self) -> (&Self::Loc, &Self::Key);
}

pub trait Identifier {
    fn value(&self) -> Symbol;
    fn loc(&self) -> Loc;
}

// TODO maybe we should intern these strings somehow
pub type Name = Spanned<Symbol>;

impl TName for Name {
    type Key = Symbol;
    type Loc = Loc;

    fn drop_loc(self) -> (Loc, Symbol) {
        (self.loc, self.value)
    }

    fn add_loc(loc: Loc, key: Symbol) -> Self {
        sp(loc, key)
    }

    fn borrow(&self) -> (&Loc, &Symbol) {
        (&self.loc, &self.value)
    }
}

//**************************************************************************************************
// Graphs
//**************************************************************************************************

pub fn shortest_cycle<'a, T: Ord + Hash>(
    dependency_graph: &DiGraphMap<&'a T, ()>,
    start: &'a T,
) -> Vec<&'a T> {
    let shortest_path = dependency_graph
        .neighbors(start)
        .fold(None, |shortest_path, neighbor| {
            let path_opt = petgraph_astar(
                dependency_graph,
                neighbor,
                |finish| finish == start,
                |_e| 1,
                |_| 0,
            );
            match (shortest_path, path_opt) {
                (p, None) | (None, p) => p,
                (Some((acc_len, acc_path)), Some((cur_len, cur_path))) => {
                    Some(if cur_len < acc_len {
                        (cur_len, cur_path)
                    } else {
                        (acc_len, acc_path)
                    })
                }
            }
        });
    let (_, mut path) = shortest_path.unwrap();
    path.insert(0, start);
    path
}

//**************************************************************************************************
// Compilation Env
//**************************************************************************************************

pub const FILTER_ALL: &str = "all";
pub const FILTER_UNUSED: &str = "unused";
pub const FILTER_MISSING_PHANTOM: &str = "missing_phantom";
pub const FILTER_UNUSED_USE: &str = "unused_use";
pub const FILTER_UNUSED_VARIABLE: &str = "unused_variable";
pub const FILTER_UNUSED_ASSIGNMENT: &str = "unused_assignment";
pub const FILTER_UNUSED_TRAILING_SEMI: &str = "unused_trailing_semi";
pub const FILTER_UNUSED_ATTRIBUTE: &str = "unused_attribute";
pub const FILTER_UNUSED_TYPE_PARAMETER: &str = "unused_type_parameter";
pub const FILTER_UNUSED_FUNCTION: &str = "unused_function";
pub const FILTER_UNUSED_STRUCT_FIELD: &str = "unused_field";
pub const FILTER_UNUSED_CONST: &str = "unused_const";
pub const FILTER_DEAD_CODE: &str = "dead_code";
pub const FILTER_UNUSED_LET_MUT: &str = "unused_let_mut";
pub const FILTER_UNUSED_MUT_REF: &str = "unused_mut_ref";
pub const FILTER_UNUSED_MUT_PARAM: &str = "unused_mut_parameter";
pub const FILTER_IMPLICIT_CONST_COPY: &str = "implicit_const_copy";
pub const FILTER_DUPLICATE_ALIAS: &str = "duplicate_alias";

pub type NamedAddressMap = BTreeMap<Symbol, NumericalAddress>;

#[derive(Clone, Copy, Debug, Eq, PartialEq)]
pub struct NamedAddressMapIndex(usize);

#[derive(Clone, Debug, Eq, PartialEq)]
pub struct NamedAddressMaps(Vec<NamedAddressMap>);

impl Default for NamedAddressMaps {
    fn default() -> Self {
        Self::new()
    }
}

impl NamedAddressMaps {
    pub fn new() -> Self {
        Self(vec![])
    }

    pub fn insert(&mut self, m: NamedAddressMap) -> NamedAddressMapIndex {
        let index = self.0.len();
        self.0.push(m);
        NamedAddressMapIndex(index)
    }

    pub fn get(&self, idx: NamedAddressMapIndex) -> &NamedAddressMap {
        &self.0[idx.0]
    }

    pub fn all(&self) -> &[NamedAddressMap] {
        &self.0
    }
}

#[derive(Clone, Debug, Eq, PartialEq)]
pub struct PackagePaths<Path: Into<Symbol> = Symbol, NamedAddress: Into<Symbol> = Symbol> {
    pub name: Option<(Symbol, PackageConfig)>,
    pub paths: Vec<Path>,
    pub named_address_map: BTreeMap<NamedAddress, NumericalAddress>,
}

/// None for the default 'allow'.
/// Some(prefix) for a custom set of warnings, e.g. 'allow(lint(_))'.
pub type FilterPrefix = Option<Symbol>;
pub type FilterName = Symbol;

pub struct CompilationEnv {
    flags: Flags,
    // filters warnings when added.
    warning_filter: Vec<WarningFilters>,
    diags: Diagnostics,
    visitors: Rc<Visitors>,
    package_configs: BTreeMap<Symbol, PackageConfig>,
    /// Config for any package not found in `package_configs`, or for inputs without a package.
    default_config: PackageConfig,
    /// Maps warning filter key (filter name and filter attribute name) to the filter itself.
    known_filters: BTreeMap<FilterPrefix, BTreeMap<FilterName, BTreeSet<WarningFilter>>>,
    /// Maps a diagnostics ID to a known filter name.
    known_filter_names: BTreeMap<DiagnosticsID, (FilterPrefix, FilterName)>,
    prim_definers:
        BTreeMap<crate::naming::ast::BuiltinTypeName_, crate::expansion::ast::ModuleIdent>,
    // TODO(tzakian): Remove the global counter and use this counter instead
    // pub counter: u64,
    mapped_files: MappedFiles,
    save_hooks: Vec<SaveHook>,
}

macro_rules! known_code_filter {
    ($name:ident, $category:ident::$code:ident) => {
        (
            Symbol::from($name),
            BTreeSet::from([WarningFilter::Code {
                prefix: None,
                category: Category::$category as u8,
                code: $category::$code as u8,
                name: Some($name),
            }]),
        )
    };
}

impl CompilationEnv {
    pub fn new(
        flags: Flags,
        mut visitors: Vec<cli::compiler::Visitor>,
        save_hooks: Vec<SaveHook>,
        package_configs: BTreeMap<Symbol, PackageConfig>,
        default_config: Option<PackageConfig>,
    ) -> Self {
        use crate::diagnostics::codes::{TypeSafety, UnusedItem};
        visitors.extend([
            sui_mode::id_leak::IDLeakVerifier.visitor(),
            sui_mode::typing::SuiTypeChecks.visitor(),
        ]);
        let known_filters_: BTreeMap<FilterName, BTreeSet<WarningFilter>> = BTreeMap::from([
            (
                FILTER_ALL.into(),
                BTreeSet::from([WarningFilter::All(None)]),
            ),
            (
                FILTER_UNUSED.into(),
                BTreeSet::from([WarningFilter::Category {
                    prefix: None,
                    category: Category::UnusedItem as u8,
                    name: Some(FILTER_UNUSED),
                }]),
            ),
            known_code_filter!(FILTER_MISSING_PHANTOM, Declarations::InvalidNonPhantomUse),
            known_code_filter!(FILTER_UNUSED_USE, UnusedItem::Alias),
            known_code_filter!(FILTER_UNUSED_VARIABLE, UnusedItem::Variable),
            known_code_filter!(FILTER_UNUSED_ASSIGNMENT, UnusedItem::Assignment),
            known_code_filter!(FILTER_UNUSED_TRAILING_SEMI, UnusedItem::TrailingSemi),
            known_code_filter!(FILTER_UNUSED_ATTRIBUTE, UnusedItem::Attribute),
            known_code_filter!(FILTER_UNUSED_FUNCTION, UnusedItem::Function),
            known_code_filter!(FILTER_UNUSED_STRUCT_FIELD, UnusedItem::StructField),
            (
                FILTER_UNUSED_TYPE_PARAMETER.into(),
                BTreeSet::from([
                    WarningFilter::Code {
                        prefix: None,
                        category: Category::UnusedItem as u8,
                        code: UnusedItem::StructTypeParam as u8,
                        name: Some(FILTER_UNUSED_TYPE_PARAMETER),
                    },
                    WarningFilter::Code {
                        prefix: None,
                        category: Category::UnusedItem as u8,
                        code: UnusedItem::FunTypeParam as u8,
                        name: Some(FILTER_UNUSED_TYPE_PARAMETER),
                    },
                ]),
            ),
            known_code_filter!(FILTER_UNUSED_CONST, UnusedItem::Constant),
            known_code_filter!(FILTER_DEAD_CODE, UnusedItem::DeadCode),
            known_code_filter!(FILTER_UNUSED_LET_MUT, UnusedItem::MutModifier),
            known_code_filter!(FILTER_UNUSED_MUT_REF, UnusedItem::MutReference),
            known_code_filter!(FILTER_UNUSED_MUT_PARAM, UnusedItem::MutParam),
            known_code_filter!(FILTER_IMPLICIT_CONST_COPY, TypeSafety::ImplicitConstantCopy),
            known_code_filter!(FILTER_DUPLICATE_ALIAS, Declarations::DuplicateAlias),
        ]);
        let known_filters: BTreeMap<FilterPrefix, BTreeMap<FilterName, BTreeSet<WarningFilter>>> =
            BTreeMap::from([(None, known_filters_)]);

        let known_filter_names: BTreeMap<DiagnosticsID, (FilterPrefix, FilterName)> = known_filters
            .iter()
            .flat_map(|(attr, all_filters)| {
                all_filters.iter().flat_map(|(name, filters)| {
                    filters.iter().filter_map(|v| {
                        if let WarningFilter::Code {
                            prefix,
                            category,
                            code,
                            ..
                        } = v
                        {
                            Some(((*prefix, *category, *code), (*attr, *name)))
                        } else {
                            None
                        }
                    })
                })
            })
            .collect();

        let warning_filter = if flags.silence_warnings() {
            let mut f = WarningFilters::new_for_source();
            f.add(WarningFilter::All(None));
            vec![f]
        } else {
            vec![]
        };
        let mut diags = Diagnostics::new();
        if flags.json_errors() {
            diags.set_format(DiagnosticsFormat::JSON);
        }
        Self {
            flags,
            warning_filter,
            diags,
            visitors: Rc::new(Visitors::new(visitors)),
            package_configs,
            default_config: default_config.unwrap_or_default(),
            known_filters,
            known_filter_names,
            prim_definers: BTreeMap::new(),
            mapped_files: MappedFiles::empty(),
            save_hooks,
        }
    }

    pub fn add_source_file(
        &mut self,
        file_hash: FileHash,
        file_name: FileName,
        source_text: Arc<str>,
    ) {
        self.mapped_files.add(file_hash, file_name, source_text)
    }

    pub fn file_mapping(&self) -> &MappedFiles {
        &self.mapped_files
    }

    pub fn add_diag(&mut self, mut diag: Diagnostic) {
        if diag.info().severity() <= Severity::NonblockingError
            && self
                .diags
                .any_syntax_error_with_primary_loc(diag.primary_loc())
        {
            // do not report multiple diags for the same location (unless they are blocking) to
            // avoid noise that is likely to confuse the developer trying to localize the problem
            //
            // TODO: this check is O(n^2) for n diags - shouldn't be a huge problem but fix if it
            // becomes one
            return;
        }

        if !self.is_filtered(&diag) {
            // add help to suppress warning, if applicable
            // TODO do we want a centralized place for tips like this?
            if diag.info().severity() == Severity::Warning {
                if let Some((prefix, name)) = self.known_filter_names.get(&diag.info().id()) {
                    let help = format!(
                        "This warning can be suppressed with '#[{}({})]' \
                         applied to the 'module' or module member ('const', 'fun', or 'struct')",
                        known_attributes::DiagnosticAttribute::ALLOW,
                        format_allow_attr(*prefix, *name),
                    );
                    diag.add_note(help)
                }
                if self.flags.warnings_are_errors() {
                    diag = diag.set_severity(Severity::NonblockingError)
                }
            }
            self.diags.add(diag)
        } else if !self.filter_for_dependency() {
            // unwrap above is safe as the filter has been used (thus it must exist)
            self.diags.add_source_filtered(diag)
        }
    }

    pub fn add_diags(&mut self, diags: Diagnostics) {
        for diag in diags.into_vec() {
            self.add_diag(diag)
        }
    }

    pub fn has_warnings_or_errors(&self) -> bool {
        !self.diags.is_empty()
    }

    pub fn has_errors(&self) -> bool {
        // Non-blocking Error is the min level considered an error
        self.has_diags_at_or_above_severity(Severity::NonblockingError)
    }

    pub fn count_diags(&self) -> usize {
        self.diags.len()
    }

    pub fn count_diags_at_or_above_severity(&self, threshold: Severity) -> usize {
        self.diags.count_diags_at_or_above_severity(threshold)
    }

    pub fn has_diags_at_or_above_severity(&self, threshold: Severity) -> bool {
        match self.diags.max_severity() {
            Some(max) if max >= threshold => true,
            Some(_) | None => false,
        }
    }

    pub fn check_diags_at_or_above_severity(
        &mut self,
        threshold: Severity,
    ) -> Result<(), Diagnostics> {
        if self.has_diags_at_or_above_severity(threshold) {
            Err(std::mem::take(&mut self.diags))
        } else {
            Ok(())
        }
    }

    /// Should only be called after compilation is finished
    pub fn take_final_diags(&mut self) -> Diagnostics {
        std::mem::take(&mut self.diags)
    }

    /// Should only be called after compilation is finished
    pub fn take_final_warning_diags(&mut self) -> Diagnostics {
        let final_diags = self.take_final_diags();
        debug_assert!(final_diags
            .max_severity()
            .map(|s| s == Severity::Warning)
            .unwrap_or(true));
        final_diags
    }

    /// Add a new filter for warnings
    pub fn add_warning_filter_scope(&mut self, filter: WarningFilters) {
        self.warning_filter.push(filter)
    }

    pub fn pop_warning_filter_scope(&mut self) {
        self.warning_filter.pop().unwrap();
    }

    fn is_filtered(&self, diag: &Diagnostic) -> bool {
        self.warning_filter
            .iter()
            .rev()
            .any(|filter| filter.is_filtered(diag))
    }

    fn filter_for_dependency(&self) -> bool {
        self.warning_filter
            .iter()
            .rev()
            .any(|filter| filter.for_dependency())
    }

    pub fn known_filter_names(&self) -> impl IntoIterator<Item = FilterPrefix> + '_ {
        self.known_filters.keys().copied()
    }

    pub fn filter_from_str(
        &self,
        prefix: Option<impl Into<Symbol>>,
        name: impl Into<Symbol>,
    ) -> BTreeSet<WarningFilter> {
        self.known_filters
            .get(&prefix.map(|p| p.into()))
            .and_then(|filters| filters.get(&name.into()).cloned())
            .unwrap_or_default()
    }

    pub fn add_custom_known_filters(
        &mut self,
        attr_name: FilterPrefix,
        filters: Vec<WarningFilter>,
    ) -> anyhow::Result<()> {
        let filter_attr = self.known_filters.entry(attr_name).or_default();
        for filter in filters {
            let (prefix, n) = match filter {
                WarningFilter::All(prefix) => (prefix, Symbol::from(FILTER_ALL)),
                WarningFilter::Category { name, prefix, .. } => {
                    let Some(n) = name else {
                        anyhow::bail!("A known Category warning filter must have a name specified");
                    };
                    (prefix, Symbol::from(n))
                }
                WarningFilter::Code {
                    prefix,
                    category,
                    code,
                    name,
                } => {
                    let Some(n) = name else {
                        anyhow::bail!("A known Code warning filter must have a name specified");
                    };
                    let n = Symbol::from(n);
                    self.known_filter_names
                        .insert((prefix, category, code), (attr_name, n));
                    (prefix, n)
                }
            };
            anyhow::ensure!(
                attr_name.is_some() == prefix.is_some(),
                "If the attribute name is specified, e.g. Some(_), the external prefix must also \
                be specified. attribute name: {attr_name:?}, external prefix: {prefix:?}",
            );
            filter_attr.entry(n).or_default().insert(filter);
        }
        Ok(())
    }

    pub fn flags(&self) -> &Flags {
        &self.flags
    }

    pub fn visitors(&self) -> Rc<Visitors> {
        self.visitors.clone()
    }

    // Logs an error if the feature isn't supported. Returns `false` if the feature is not
    // supported, and `true` otherwise.
    pub fn check_feature(
        &mut self,
        package: Option<Symbol>,
        feature: FeatureGate,
        loc: Loc,
    ) -> bool {
        edition_check_feature(self, self.package_config(package).edition, feature, loc)
    }

    // Returns an error string if if the feature isn't supported, or None otherwise.
    pub fn feature_edition_error_msg(
        &mut self,
        feature: FeatureGate,
        package: Option<Symbol>,
    ) -> Option<String> {
        feature_edition_error_msg(self.package_config(package).edition, feature)
    }

    pub fn supports_feature(&self, package: Option<Symbol>, feature: FeatureGate) -> bool {
        self.package_config(package).edition.supports(feature)
    }

    pub fn edition(&self, package: Option<Symbol>) -> Edition {
        self.package_config(package).edition
    }

    pub fn package_config(&self, package: Option<Symbol>) -> &PackageConfig {
        package
            .and_then(|p| self.package_configs.get(&p))
            .unwrap_or(&self.default_config)
    }

    pub fn set_primitive_type_definers(
        &mut self,
        m: BTreeMap<N::BuiltinTypeName_, E::ModuleIdent>,
    ) {
        self.prim_definers = m
    }

    pub fn primitive_definer(&self, t: N::BuiltinTypeName_) -> Option<&E::ModuleIdent> {
        self.prim_definers.get(&t)
    }

<<<<<<< HEAD
    pub fn save_parser_ast(&self, ast: &P::Program) {
        for hook in &self.save_hooks {
            if let SaveHook::Parser(h) = hook {
                h.set(ast)
            }
=======
    pub fn ide_mode(&self) -> bool {
        self.flags.ide_mode()
    }

    pub fn save_parser_ast(&self, ast: &P::Program) {
        for hook in &self.save_hooks {
            hook.save_parser_ast(ast)
>>>>>>> 0616027a
        }
    }

    pub fn save_expansion_ast(&self, ast: &E::Program) {
        for hook in &self.save_hooks {
<<<<<<< HEAD
            if let SaveHook::Expansion(h) = hook {
                h.set(ast)
            }
=======
            hook.save_expansion_ast(ast)
>>>>>>> 0616027a
        }
    }

    pub fn save_naming_ast(&self, ast: &N::Program) {
        for hook in &self.save_hooks {
<<<<<<< HEAD
            if let SaveHook::Naming(h) = hook {
                h.set(ast)
            }
=======
            hook.save_naming_ast(ast)
>>>>>>> 0616027a
        }
    }

    pub fn save_typing_ast(&self, ast: &T::Program) {
        for hook in &self.save_hooks {
<<<<<<< HEAD
            if let SaveHook::Typing(h) = hook {
                h.set(ast)
            }
=======
            hook.save_typing_ast(ast)
>>>>>>> 0616027a
        }
    }

    pub fn save_typing_info(&self, info: &Arc<program_info::TypingProgramInfo>) {
        for hook in &self.save_hooks {
<<<<<<< HEAD
            if let SaveHook::TypingInfo(h) = hook {
                h.set(info)
            }
=======
            hook.save_typing_info(info)
>>>>>>> 0616027a
        }
    }

    pub fn save_hlir_ast(&self, ast: &H::Program) {
        for hook in &self.save_hooks {
<<<<<<< HEAD
            if let SaveHook::HLIR(h) = hook {
                h.set(ast)
            }
=======
            hook.save_hlir_ast(ast)
>>>>>>> 0616027a
        }
    }

    pub fn save_cfgir_ast(&self, ast: &G::Program) {
        for hook in &self.save_hooks {
<<<<<<< HEAD
            if let SaveHook::CFGIR(h) = hook {
                h.set(ast)
            }
=======
            hook.save_cfgir_ast(ast)
>>>>>>> 0616027a
        }
    }
}

pub fn format_allow_attr(attr_name: FilterPrefix, filter: FilterName) -> String {
    match attr_name {
        None => filter.to_string(),
        Some(attr_name) => format!("{attr_name}({filter})"),
    }
}

//**************************************************************************************************
// Counter
//**************************************************************************************************

#[derive(Clone, Debug, Eq, Hash, PartialEq)]
pub struct Counter(usize);

impl Counter {
    pub fn next() -> u64 {
        static COUNTER_NEXT: AtomicUsize = AtomicUsize::new(0);

        COUNTER_NEXT.fetch_add(1, AtomicOrdering::AcqRel) as u64
    }
}

//**************************************************************************************************
// Display
//**************************************************************************************************

pub fn format_delim<T: fmt::Display, I: IntoIterator<Item = T>>(items: I, delim: &str) -> String {
    items
        .into_iter()
        .map(|item| format!("{}", item))
        .collect::<Vec<_>>()
        .join(delim)
}

pub fn format_comma<T: fmt::Display, I: IntoIterator<Item = T>>(items: I) -> String {
    format_delim(items, ", ")
}

//**************************************************************************************************
// Flags
//**************************************************************************************************

#[derive(Clone, Debug, Eq, PartialEq, Parser)]
pub struct Flags {
    /// Compile in test mode
    #[clap(
        short = cli::TEST_SHORT,
        long = cli::TEST,
    )]
    test: bool,

    /// If set, warnings become errors.
    #[clap(
        long = cli::WARNINGS_ARE_ERRORS,
    )]
    warnings_are_errors: bool,

    /// If set, report errors as json.
    #[clap(
        long = cli::JSON_ERRORS,
    )]
    json_errors: bool,

    /// If set, all warnings are silenced
    #[clap(
        long = cli::SILENCE_WARNINGS,
        short = cli::SILENCE_WARNINGS_SHORT,
    )]
    silence_warnings: bool,

    /// If set, source files will not shadow dependency files. If the same file is passed to both,
    /// an error will be raised
    #[clap(
        name = "SOURCES_SHADOW_DEPS",
        short = cli::SHADOW_SHORT,
        long = cli::SHADOW,
    )]
    shadow: bool,

    /// Bytecode version.
    #[clap(
        long = cli::BYTECODE_VERSION,
    )]
    bytecode_version: Option<u32>,

    /// Internal flag used by the model builder to maintain functions which would be otherwise
    /// included only in tests, without creating the unit test code regular tests do.
    #[clap(skip)]
    keep_testing_functions: bool,

    /// If set, all warnings are silenced
    #[clap(skip = false)]
    ide_mode: bool,
}

impl Flags {
    pub fn empty() -> Self {
        Self {
            test: false,
            shadow: false,
            bytecode_version: None,
            warnings_are_errors: false,
            silence_warnings: false,
            json_errors: false,
            keep_testing_functions: false,
            ide_mode: false,
        }
    }

    pub fn testing() -> Self {
        Self {
            test: true,
            shadow: false,
            bytecode_version: None,
            warnings_are_errors: false,
            json_errors: false,
            silence_warnings: false,
            keep_testing_functions: false,
            ide_mode: false,
        }
    }

    pub fn set_keep_testing_functions(self, value: bool) -> Self {
        Self {
            keep_testing_functions: value,
            ..self
        }
    }

    pub fn set_sources_shadow_deps(self, sources_shadow_deps: bool) -> Self {
        Self {
            shadow: sources_shadow_deps,
            ..self
        }
    }

    pub fn set_warnings_are_errors(self, value: bool) -> Self {
        Self {
            warnings_are_errors: value,
            ..self
        }
    }

    pub fn set_silence_warnings(self, value: bool) -> Self {
        Self {
            silence_warnings: value,
            ..self
        }
    }

    pub fn set_json_errors(self, value: bool) -> Self {
        Self {
            json_errors: value,
            ..self
        }
    }

    pub fn set_ide_mode(self, value: bool) -> Self {
        Self {
            ide_mode: value,
            ..self
        }
    }

    pub fn is_empty(&self) -> bool {
        self == &Self::empty()
    }

    pub fn is_testing(&self) -> bool {
        self.test
    }

    pub fn keep_testing_functions(&self) -> bool {
        self.test || self.keep_testing_functions
    }

    pub fn sources_shadow_deps(&self) -> bool {
        self.shadow
    }

    pub fn bytecode_version(&self) -> Option<u32> {
        self.bytecode_version
    }

    pub fn warnings_are_errors(&self) -> bool {
        self.warnings_are_errors
    }

    pub fn json_errors(&self) -> bool {
        self.json_errors
    }

    pub fn silence_warnings(&self) -> bool {
        self.silence_warnings
    }

    pub fn ide_mode(&self) -> bool {
        self.ide_mode
    }
}

//**************************************************************************************************
// Package Level Config
//**************************************************************************************************

#[derive(PartialEq, Eq, Clone, Debug)]
pub struct PackageConfig {
    pub is_dependency: bool,
    pub warning_filter: WarningFilters,
    pub flavor: Flavor,
    pub edition: Edition,
}

impl Default for PackageConfig {
    fn default() -> Self {
        Self {
            is_dependency: false,
            warning_filter: WarningFilters::new_for_source(),
            flavor: Flavor::default(),
            edition: Edition::default(),
        }
    }
}

//**************************************************************************************************
// Visitors
//**************************************************************************************************

pub struct Visitors {
    pub typing: Vec<RefCell<TypingVisitorObj>>,
    pub abs_int: Vec<RefCell<AbsIntVisitorObj>>,
}

impl Visitors {
    pub fn new(passes: Vec<cli::compiler::Visitor>) -> Self {
        use cli::compiler::Visitor;
        let mut vs = Visitors {
            typing: vec![],
            abs_int: vec![],
        };
        for pass in passes {
            match pass {
                Visitor::AbsIntVisitor(f) => vs.abs_int.push(RefCell::new(f)),
                Visitor::TypingVisitor(f) => vs.typing.push(RefCell::new(f)),
            }
        }
        vs
    }
}

//**************************************************************************************************
// Save Hooks
//**************************************************************************************************

<<<<<<< HEAD
pub enum SaveHook {
    Parser(SaveParser),
    Expansion(SaveExpansion),
    Naming(SaveNaming),
    Typing(SaveTyping),
    TypingInfo(SaveTypingInfo),
    HLIR(SaveHLIR),
    CFGIR(SaveCFGIR),
}

#[derive(Clone)]
pub struct SaveParser(Rc<OnceCell<P::Program>>);

#[derive(Clone)]
pub struct SaveExpansion(Rc<OnceCell<E::Program>>);

#[derive(Clone)]
pub struct SaveNaming(Rc<OnceCell<N::Program>>);

#[derive(Clone)]
pub struct SaveTyping(Rc<OnceCell<T::Program>>);

#[derive(Clone)]
pub struct SaveTypingInfo(Rc<OnceCell<Arc<program_info::TypingProgramInfo>>>);

#[derive(Clone)]
pub struct SaveHLIR(Rc<OnceCell<H::Program>>);

#[derive(Clone)]
pub struct SaveCFGIR(Rc<OnceCell<G::Program>>);

impl SaveParser {
    pub fn new() -> Self {
        Self(Rc::new(OnceCell::new()))
    }

    pub(crate) fn set(&self, p: &crate::parser::ast::Program) {
        self.0.set(p.clone()).unwrap()
    }

    pub fn into_inner(self) -> crate::parser::ast::Program {
        Rc::into_inner(self.0).unwrap().into_inner().unwrap()
    }
}

impl From<SaveParser> for SaveHook {
    fn from(s: SaveParser) -> Self {
        SaveHook::Parser(s)
    }
}

impl SaveExpansion {
    pub fn new() -> Self {
        Self(Rc::new(OnceCell::new()))
    }

    pub(crate) fn set(&self, p: &crate::expansion::ast::Program) {
        self.0.set(p.clone()).unwrap()
    }

    pub fn into_inner(self) -> crate::expansion::ast::Program {
        Rc::into_inner(self.0).unwrap().into_inner().unwrap()
    }
}

impl From<SaveExpansion> for SaveHook {
    fn from(s: SaveExpansion) -> Self {
        SaveHook::Expansion(s)
    }
}

impl SaveNaming {
    pub fn new() -> Self {
        Self(Rc::new(OnceCell::new()))
    }

    pub(crate) fn set(&self, p: &crate::naming::ast::Program) {
        self.0.set(p.clone()).unwrap()
    }

    pub fn into_inner(self) -> crate::naming::ast::Program {
        Rc::into_inner(self.0).unwrap().into_inner().unwrap()
    }
}

impl From<SaveNaming> for SaveHook {
    fn from(s: SaveNaming) -> Self {
        SaveHook::Naming(s)
    }
}

impl SaveTyping {
    pub fn new() -> Self {
        Self(Rc::new(OnceCell::new()))
    }

    pub(crate) fn set(&self, p: &crate::typing::ast::Program) {
        self.0.set(p.clone()).unwrap()
    }

    pub fn into_inner(self) -> crate::typing::ast::Program {
        Rc::into_inner(self.0).unwrap().into_inner().unwrap()
    }
}

impl From<SaveTyping> for SaveHook {
    fn from(s: SaveTyping) -> Self {
        SaveHook::Typing(s)
    }
}

impl SaveTypingInfo {
    pub fn new() -> Self {
        Self(Rc::new(OnceCell::new()))
    }

    pub(crate) fn set(&self, p: &Arc<program_info::TypingProgramInfo>) {
        self.0.set(p.clone()).unwrap()
    }

    pub fn into_inner(self) -> Arc<program_info::TypingProgramInfo> {
        Rc::into_inner(self.0).unwrap().into_inner().unwrap()
    }
}

impl From<SaveTypingInfo> for SaveHook {
    fn from(s: SaveTypingInfo) -> Self {
        SaveHook::TypingInfo(s)
    }
}

impl SaveHLIR {
    pub fn new() -> Self {
        Self(Rc::new(OnceCell::new()))
    }

    pub(crate) fn set(&self, p: &crate::hlir::ast::Program) {
        self.0.set(p.clone()).unwrap()
    }

    pub fn into_inner(self) -> crate::hlir::ast::Program {
        Rc::into_inner(self.0).unwrap().into_inner().unwrap()
    }
}

impl From<SaveHLIR> for SaveHook {
    fn from(s: SaveHLIR) -> Self {
        SaveHook::HLIR(s)
    }
}

impl SaveCFGIR {
    pub fn new() -> Self {
        Self(Rc::new(OnceCell::new()))
    }

    pub(crate) fn set(&self, p: &crate::cfgir::ast::Program) {
        self.0.set(p.clone()).unwrap()
    }

    pub fn into_inner(self) -> crate::cfgir::ast::Program {
        Rc::into_inner(self.0).unwrap().into_inner().unwrap()
    }
}

impl From<SaveCFGIR> for SaveHook {
    fn from(s: SaveCFGIR) -> Self {
        SaveHook::CFGIR(s)
=======
#[derive(Clone)]
pub struct SaveHook(Rc<RefCell<SavedInfo>>);

#[derive(Clone)]
pub(crate) struct SavedInfo {
    flags: BTreeSet<SaveFlag>,
    parser: Option<P::Program>,
    expansion: Option<E::Program>,
    naming: Option<N::Program>,
    typing: Option<T::Program>,
    typing_info: Option<Arc<program_info::TypingProgramInfo>>,
    hlir: Option<H::Program>,
    cfgir: Option<G::Program>,
}

#[derive(Clone, Copy, Ord, PartialOrd, Eq, PartialEq)]
pub enum SaveFlag {
    Parser,
    Expansion,
    Naming,
    Typing,
    TypingInfo,
    HLIR,
    CFGIR,
}

impl SaveHook {
    pub fn new(flags: impl IntoIterator<Item = SaveFlag>) -> Self {
        let flags = flags.into_iter().collect();
        Self(Rc::new(RefCell::new(SavedInfo {
            flags,
            parser: None,
            expansion: None,
            naming: None,
            typing: None,
            typing_info: None,
            hlir: None,
            cfgir: None,
        })))
    }

    pub(crate) fn save_parser_ast(&self, ast: &P::Program) {
        let mut r = RefCell::borrow_mut(&self.0);
        if r.parser.is_none() && r.flags.contains(&SaveFlag::Parser) {
            r.parser = Some(ast.clone())
        }
    }

    pub(crate) fn save_expansion_ast(&self, ast: &E::Program) {
        let mut r = RefCell::borrow_mut(&self.0);
        if r.expansion.is_none() && r.flags.contains(&SaveFlag::Expansion) {
            r.expansion = Some(ast.clone())
        }
    }

    pub(crate) fn save_naming_ast(&self, ast: &N::Program) {
        let mut r = RefCell::borrow_mut(&self.0);
        if r.naming.is_none() && r.flags.contains(&SaveFlag::Naming) {
            r.naming = Some(ast.clone())
        }
    }

    pub(crate) fn save_typing_ast(&self, ast: &T::Program) {
        let mut r = RefCell::borrow_mut(&self.0);
        if r.typing.is_none() && r.flags.contains(&SaveFlag::Typing) {
            r.typing = Some(ast.clone())
        }
    }

    pub(crate) fn save_typing_info(&self, info: &Arc<program_info::TypingProgramInfo>) {
        let mut r = RefCell::borrow_mut(&self.0);
        if r.typing_info.is_none() && r.flags.contains(&SaveFlag::TypingInfo) {
            r.typing_info = Some(info.clone())
        }
    }

    pub(crate) fn save_hlir_ast(&self, ast: &H::Program) {
        let mut r = RefCell::borrow_mut(&self.0);
        if r.hlir.is_none() && r.flags.contains(&SaveFlag::HLIR) {
            r.hlir = Some(ast.clone())
        }
    }

    pub(crate) fn save_cfgir_ast(&self, ast: &G::Program) {
        let mut r = RefCell::borrow_mut(&self.0);
        if r.cfgir.is_none() && r.flags.contains(&SaveFlag::CFGIR) {
            r.cfgir = Some(ast.clone())
        }
    }

    pub fn take_parser_ast(&self) -> P::Program {
        let mut r = RefCell::borrow_mut(&self.0);
        assert!(
            r.flags.contains(&SaveFlag::Parser),
            "Parser AST not saved. Please set the flag when creating the SaveHook"
        );
        r.parser.take().unwrap()
    }

    pub fn take_expansion_ast(&self) -> E::Program {
        let mut r = RefCell::borrow_mut(&self.0);
        assert!(
            r.flags.contains(&SaveFlag::Expansion),
            "Expansion AST not saved. Please set the flag when creating the SaveHook"
        );
        r.expansion.take().unwrap()
    }

    pub fn take_naming_ast(&self) -> N::Program {
        let mut r = RefCell::borrow_mut(&self.0);
        assert!(
            r.flags.contains(&SaveFlag::Naming),
            "Naming AST not saved. Please set the flag when creating the SaveHook"
        );
        r.naming.take().unwrap()
    }

    pub fn take_typing_ast(&self) -> T::Program {
        let mut r = RefCell::borrow_mut(&self.0);
        assert!(
            r.flags.contains(&SaveFlag::Typing),
            "Typing AST not saved. Please set the flag when creating the SaveHook"
        );
        r.typing.take().unwrap()
    }

    pub fn take_typing_info(&self) -> Arc<program_info::TypingProgramInfo> {
        let mut r = RefCell::borrow_mut(&self.0);
        assert!(
            r.flags.contains(&SaveFlag::TypingInfo),
            "Typing info not saved. Please set the flag when creating the SaveHook"
        );
        r.typing_info.take().unwrap()
    }

    pub fn take_hlir_ast(&self) -> H::Program {
        let mut r = RefCell::borrow_mut(&self.0);
        assert!(
            r.flags.contains(&SaveFlag::HLIR),
            "HLIR AST not saved. Please set the flag when creating the SaveHook"
        );
        r.hlir.take().unwrap()
    }

    pub fn take_cfgir_ast(&self) -> G::Program {
        let mut r = RefCell::borrow_mut(&self.0);
        assert!(
            r.flags.contains(&SaveFlag::CFGIR),
            "CFGIR AST not saved. Please set the flag when creating the SaveHook"
        );
        r.cfgir.take().unwrap()
>>>>>>> 0616027a
    }
}

//**************************************************************************************************
// Binop Processing Macro
//**************************************************************************************************

/// A macro to handle binop processing without recursion in various passes. This macro proceeds by:
///
/// 1. unravelling nested binops into a work queue;
/// 2. processing that work queue to create a Polish notation expression stack consisting of `Op`
///    (operator) and `Val` (value) entries;
/// 3. processing the expression stack in reverse (RPN-style) alongside a value stack to reassemble
///    the binary operation expressions;
/// 4. and, finally, returning the final value left on the value stack.
///
/// The macro takes the following arguments:
///
///  Type arguments:
///
/// * `$optype` - The type contained in the Op entries on the expression stack.
/// * `$valtype` - The type contained in the Val entries on the expression stack.
///
/// Work Queue Arguments:
///
/// * `$e` - The initial expression to start processing.
/// * `$work_pat` - The pattern used to disassemble entries in the work queue. Note that the work
///    queue may contain any arbitrary type (such as a tuple of a block and expression), so the
///    work pattern is used to disassemble and bind component parts.
/// * `$work_exp` - The actual expression to match on, as defined in the `$work_pat`.
/// * `$binop_pat` - This is a pattern matched against the `$work_exp` that matches if and only if
///    the `$work_exp` is in fact a binary operation expression.
/// * `$bind_rhs` - This block is executed when `$work_exp` matches `$binop_pat`, with any pattern
///   binders from `$binop_pat` in scope. This block must return a 3-tuple consisting of the
///   left-hand side work queue entry, the `$optype` entry for the operand, and the right-hand side
///   work queue entry (as `(lhs, op, rhs)`). Note that `lhs` and `rhs` here should have the same
///   type as the initial `$e`.
/// * `$default` - This block processes a work queue entry when the pattern match fails, and is
///   expected to yield a `$valtype` entry. Note this should be the value you would like on your
///   value stack (i.e., the type of the final result).
///
/// Value Stack Arguments:
///
/// * `$value_stack` - An identifier that names the value stack.
/// * `$op_pat` - When the expression stack finds an `Op`, it will match its contents with this.
/// * `$op_rhs` - This block is executed when an Op is found on the expression stack. Any pattern
///   binders from `$op_pat` will be in scope. This block must return value for the `$value_stack`,
///   and can do so by popping the left-hand side and right-hand side results from the
///   `$value_stack` (in that order). These values should always be available as per the contract
///   of the macro and how it disassembles and pushes values across its computation.
///
/// Examples of usage can be found in `expansion/`, `naming/`, `typing/`, and `hlir/`, in their
/// respective `translation.rs` implementations.

macro_rules! process_binops {
    ($optype:ty,
     $valtype:ty,
     $e:expr,
     $work_pat:pat,
     $work_exp:expr,
     $binop_pat:pat => $binop_rhs:block,
     $default:block,
     $value_stack:ident,
     $op_pat:pat => $op_rhs:block
    ) => {{
        enum Pn {
            Op($optype),
            Val($valtype),
        }

        let mut pn_stack: Vec<Pn> = vec![];
        let mut work_queue = vec![$e];

        while let Some($work_pat) = work_queue.pop() {
            if let $binop_pat = $work_exp {
                let (lhs, op, rhs) = $binop_rhs;
                pn_stack.push(Pn::Op(op));
                work_queue.push(rhs);
                work_queue.push(lhs);
            } else {
                let result = $default;
                pn_stack.push(Pn::Val(result));
            }
        }

        let mut $value_stack = vec![];
        for entry in pn_stack.into_iter().rev() {
            match entry {
                Pn::Op($op_pat) => {
                    let op_result = $op_rhs;
                    $value_stack.push(op_result);
                }
                Pn::Val(v) => $value_stack.push(v),
            }
        }
        let result = $value_stack.pop().unwrap();
        assert!($value_stack.is_empty());
        result
    }};
}

pub(crate) use process_binops;

//**************************************************************************************************
// Virtual file system support
//**************************************************************************************************

#[derive(Clone, Debug, Eq, PartialEq)]
pub struct IndexedPackagePath<P> {
    pub package: Option<Symbol>,
    pub path: P,
    pub named_address_map: NamedAddressMapIndex,
}

pub type IndexedPhysicalPackagePath = IndexedPackagePath<Symbol>;

pub type IndexedVfsPackagePath = IndexedPackagePath<VfsPath>;

pub fn vfs_path_from_str(path: String, vfs_path: &VfsPath) -> Result<VfsPath, VfsError> {
    // we need to canonicalized paths for virtual file systems as some of them (e.g., implementation
    // of the physical one) cannot handle relative paths
    fn canonicalize(p: String) -> String {
        // dunce's version of canonicalize does a better job on Windows
        match dunce::canonicalize(&p) {
            Ok(s) => s.to_string_lossy().to_string(),
            Err(_) => p,
        }
    }

    vfs_path.join(canonicalize(path))
}

impl IndexedPhysicalPackagePath {
    pub fn to_vfs_path(self, vfs_root: &VfsPath) -> Result<IndexedVfsPackagePath, VfsError> {
        let IndexedPhysicalPackagePath {
            package,
            path,
            named_address_map,
        } = self;

        Ok(IndexedVfsPackagePath {
            package,
            path: vfs_path_from_str(path.to_string(), vfs_root)?,
            named_address_map,
        })
    }
}<|MERGE_RESOLUTION|>--- conflicted
+++ resolved
@@ -26,7 +26,6 @@
 use move_command_line_common::files::FileHash;
 use move_ir_types::location::*;
 use move_symbol_pool::Symbol;
-use once_cell::sync::OnceCell;
 use petgraph::{algo::astar as petgraph_astar, graphmap::DiGraphMap};
 use std::{
     cell::RefCell,
@@ -605,13 +604,6 @@
         self.prim_definers.get(&t)
     }
 
-<<<<<<< HEAD
-    pub fn save_parser_ast(&self, ast: &P::Program) {
-        for hook in &self.save_hooks {
-            if let SaveHook::Parser(h) = hook {
-                h.set(ast)
-            }
-=======
     pub fn ide_mode(&self) -> bool {
         self.flags.ide_mode()
     }
@@ -619,79 +611,42 @@
     pub fn save_parser_ast(&self, ast: &P::Program) {
         for hook in &self.save_hooks {
             hook.save_parser_ast(ast)
->>>>>>> 0616027a
         }
     }
 
     pub fn save_expansion_ast(&self, ast: &E::Program) {
         for hook in &self.save_hooks {
-<<<<<<< HEAD
-            if let SaveHook::Expansion(h) = hook {
-                h.set(ast)
-            }
-=======
             hook.save_expansion_ast(ast)
->>>>>>> 0616027a
         }
     }
 
     pub fn save_naming_ast(&self, ast: &N::Program) {
         for hook in &self.save_hooks {
-<<<<<<< HEAD
-            if let SaveHook::Naming(h) = hook {
-                h.set(ast)
-            }
-=======
             hook.save_naming_ast(ast)
->>>>>>> 0616027a
         }
     }
 
     pub fn save_typing_ast(&self, ast: &T::Program) {
         for hook in &self.save_hooks {
-<<<<<<< HEAD
-            if let SaveHook::Typing(h) = hook {
-                h.set(ast)
-            }
-=======
             hook.save_typing_ast(ast)
->>>>>>> 0616027a
         }
     }
 
     pub fn save_typing_info(&self, info: &Arc<program_info::TypingProgramInfo>) {
         for hook in &self.save_hooks {
-<<<<<<< HEAD
-            if let SaveHook::TypingInfo(h) = hook {
-                h.set(info)
-            }
-=======
             hook.save_typing_info(info)
->>>>>>> 0616027a
         }
     }
 
     pub fn save_hlir_ast(&self, ast: &H::Program) {
         for hook in &self.save_hooks {
-<<<<<<< HEAD
-            if let SaveHook::HLIR(h) = hook {
-                h.set(ast)
-            }
-=======
             hook.save_hlir_ast(ast)
->>>>>>> 0616027a
         }
     }
 
     pub fn save_cfgir_ast(&self, ast: &G::Program) {
         for hook in &self.save_hooks {
-<<<<<<< HEAD
-            if let SaveHook::CFGIR(h) = hook {
-                h.set(ast)
-            }
-=======
             hook.save_cfgir_ast(ast)
->>>>>>> 0616027a
         }
     }
 }
@@ -950,176 +905,6 @@
 // Save Hooks
 //**************************************************************************************************
 
-<<<<<<< HEAD
-pub enum SaveHook {
-    Parser(SaveParser),
-    Expansion(SaveExpansion),
-    Naming(SaveNaming),
-    Typing(SaveTyping),
-    TypingInfo(SaveTypingInfo),
-    HLIR(SaveHLIR),
-    CFGIR(SaveCFGIR),
-}
-
-#[derive(Clone)]
-pub struct SaveParser(Rc<OnceCell<P::Program>>);
-
-#[derive(Clone)]
-pub struct SaveExpansion(Rc<OnceCell<E::Program>>);
-
-#[derive(Clone)]
-pub struct SaveNaming(Rc<OnceCell<N::Program>>);
-
-#[derive(Clone)]
-pub struct SaveTyping(Rc<OnceCell<T::Program>>);
-
-#[derive(Clone)]
-pub struct SaveTypingInfo(Rc<OnceCell<Arc<program_info::TypingProgramInfo>>>);
-
-#[derive(Clone)]
-pub struct SaveHLIR(Rc<OnceCell<H::Program>>);
-
-#[derive(Clone)]
-pub struct SaveCFGIR(Rc<OnceCell<G::Program>>);
-
-impl SaveParser {
-    pub fn new() -> Self {
-        Self(Rc::new(OnceCell::new()))
-    }
-
-    pub(crate) fn set(&self, p: &crate::parser::ast::Program) {
-        self.0.set(p.clone()).unwrap()
-    }
-
-    pub fn into_inner(self) -> crate::parser::ast::Program {
-        Rc::into_inner(self.0).unwrap().into_inner().unwrap()
-    }
-}
-
-impl From<SaveParser> for SaveHook {
-    fn from(s: SaveParser) -> Self {
-        SaveHook::Parser(s)
-    }
-}
-
-impl SaveExpansion {
-    pub fn new() -> Self {
-        Self(Rc::new(OnceCell::new()))
-    }
-
-    pub(crate) fn set(&self, p: &crate::expansion::ast::Program) {
-        self.0.set(p.clone()).unwrap()
-    }
-
-    pub fn into_inner(self) -> crate::expansion::ast::Program {
-        Rc::into_inner(self.0).unwrap().into_inner().unwrap()
-    }
-}
-
-impl From<SaveExpansion> for SaveHook {
-    fn from(s: SaveExpansion) -> Self {
-        SaveHook::Expansion(s)
-    }
-}
-
-impl SaveNaming {
-    pub fn new() -> Self {
-        Self(Rc::new(OnceCell::new()))
-    }
-
-    pub(crate) fn set(&self, p: &crate::naming::ast::Program) {
-        self.0.set(p.clone()).unwrap()
-    }
-
-    pub fn into_inner(self) -> crate::naming::ast::Program {
-        Rc::into_inner(self.0).unwrap().into_inner().unwrap()
-    }
-}
-
-impl From<SaveNaming> for SaveHook {
-    fn from(s: SaveNaming) -> Self {
-        SaveHook::Naming(s)
-    }
-}
-
-impl SaveTyping {
-    pub fn new() -> Self {
-        Self(Rc::new(OnceCell::new()))
-    }
-
-    pub(crate) fn set(&self, p: &crate::typing::ast::Program) {
-        self.0.set(p.clone()).unwrap()
-    }
-
-    pub fn into_inner(self) -> crate::typing::ast::Program {
-        Rc::into_inner(self.0).unwrap().into_inner().unwrap()
-    }
-}
-
-impl From<SaveTyping> for SaveHook {
-    fn from(s: SaveTyping) -> Self {
-        SaveHook::Typing(s)
-    }
-}
-
-impl SaveTypingInfo {
-    pub fn new() -> Self {
-        Self(Rc::new(OnceCell::new()))
-    }
-
-    pub(crate) fn set(&self, p: &Arc<program_info::TypingProgramInfo>) {
-        self.0.set(p.clone()).unwrap()
-    }
-
-    pub fn into_inner(self) -> Arc<program_info::TypingProgramInfo> {
-        Rc::into_inner(self.0).unwrap().into_inner().unwrap()
-    }
-}
-
-impl From<SaveTypingInfo> for SaveHook {
-    fn from(s: SaveTypingInfo) -> Self {
-        SaveHook::TypingInfo(s)
-    }
-}
-
-impl SaveHLIR {
-    pub fn new() -> Self {
-        Self(Rc::new(OnceCell::new()))
-    }
-
-    pub(crate) fn set(&self, p: &crate::hlir::ast::Program) {
-        self.0.set(p.clone()).unwrap()
-    }
-
-    pub fn into_inner(self) -> crate::hlir::ast::Program {
-        Rc::into_inner(self.0).unwrap().into_inner().unwrap()
-    }
-}
-
-impl From<SaveHLIR> for SaveHook {
-    fn from(s: SaveHLIR) -> Self {
-        SaveHook::HLIR(s)
-    }
-}
-
-impl SaveCFGIR {
-    pub fn new() -> Self {
-        Self(Rc::new(OnceCell::new()))
-    }
-
-    pub(crate) fn set(&self, p: &crate::cfgir::ast::Program) {
-        self.0.set(p.clone()).unwrap()
-    }
-
-    pub fn into_inner(self) -> crate::cfgir::ast::Program {
-        Rc::into_inner(self.0).unwrap().into_inner().unwrap()
-    }
-}
-
-impl From<SaveCFGIR> for SaveHook {
-    fn from(s: SaveCFGIR) -> Self {
-        SaveHook::CFGIR(s)
-=======
 #[derive(Clone)]
 pub struct SaveHook(Rc<RefCell<SavedInfo>>);
 
@@ -1271,7 +1056,6 @@
             "CFGIR AST not saved. Please set the flag when creating the SaveHook"
         );
         r.cfgir.take().unwrap()
->>>>>>> 0616027a
     }
 }
 
